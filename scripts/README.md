# Test feeabs and osmosis Interchain Query for spot price

## Setup
```
# Deploy chains
./scripts/node_start/runnode_custom.sh c
./scripts/node_start/runnode_osmosis.sh
# Run relayer
./scripts/run_relayer.sh
# Create an osmosis pool
./scripts/create_pool.sh
# Deploy contract and create relayer channel
./scripts/deploy_and_channel.sh
```

## Test
```
feeappd tx feeabs queryomosis --from feeacc --keyring-backend test --chain-id feeappd-t1 --yes
# Wait for about 10 sec
feeappd q feeabs osmo-spot-price
```

The result looks like this 
```
base_asset: osmo
quote_asset: stake
spot_price: "2.000000000000000000"
```

## Gov proposal

```
feeappd tx gov submit-proposal param-change scripts/proposal.json --from feeacc --keyring-backend test --chain-id feeappd-t1 --yes

feeappd tx gov vote 1 yes --from feeapp1 --keyring-backend test --chain-id feeappd-t1 --yes

feeappd tx gov submit-proposal add-hostzone-config scripts/host_zone.json --from feeacc --keyring-backend test --chain-id feeappd-t1 --yes               

<<<<<<< HEAD
feeappd tx gov vote 2 yes --from feeapp1 --keyring-backend test --chain-id feeappd-t1 --yes
=======
feeappd tx gov vote 3 yes --from feeapp1 --keyring-backend test --chain-id feeappd-t1 --yes
>>>>>>> 7183e4aa
```

```
feeappd tx gov submit-proposal param-change scripts/proposal_query.json --from feeacc --keyring-backend test --chain-id feeappd-t1 --yes

feeappd tx gov vote 1 yes --from feeapp1 --keyring-backend test --chain-id feeappd-t1 --yes

feeappd tx gov submit-proposal add-hostzone-config scripts/host_zone_query.json --from feeacc --keyring-backend test --chain-id feeappd-t1 --yes               

feeappd tx gov vote 2 yes --from feeapp1 --keyring-backend test --chain-id feeappd-t1 --yes
```

```
{ibc/ED07A3391A112B175915CD8FAF43A2DA8E4790EDE12566649D0C2F97716B8518 ibc/C053D637CCA2A2BA030E2C5EE1B28A16F71CCB0E45E8BE52766DC1B241B77878  channel-0  osmo1nc5tatafv6eyq7llkr2gv50ff9e22mnf70qgjlv737ktmt4eswrqvlx82r 1 true true channel-1}
B834FA96EB41DB72C1DFA61DAE0000C76065ADAC
0ibc/ED07A3391A112B175915CD8FAF43A2DA8E4790EDE12566649D0C2F97716B8518
```<|MERGE_RESOLUTION|>--- conflicted
+++ resolved
@@ -36,11 +36,7 @@
 
 feeappd tx gov submit-proposal add-hostzone-config scripts/host_zone.json --from feeacc --keyring-backend test --chain-id feeappd-t1 --yes               
 
-<<<<<<< HEAD
 feeappd tx gov vote 2 yes --from feeapp1 --keyring-backend test --chain-id feeappd-t1 --yes
-=======
-feeappd tx gov vote 3 yes --from feeapp1 --keyring-backend test --chain-id feeappd-t1 --yes
->>>>>>> 7183e4aa
 ```
 
 ```
