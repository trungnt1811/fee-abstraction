package cli

import (
	sdk "github.com/cosmos/cosmos-sdk/types"
<<<<<<< HEAD
	govv1types "github.com/cosmos/cosmos-sdk/x/gov/types/v1"
	"github.com/cosmos/cosmos-sdk/x/gov/types/v1beta1"
=======
	govv1beta1 "github.com/cosmos/cosmos-sdk/x/gov/types/v1beta1"
>>>>>>> 1cbf0045

	"github.com/cosmos/cosmos-sdk/client"
	"github.com/cosmos/cosmos-sdk/client/flags"
	"github.com/cosmos/cosmos-sdk/client/tx"
	"github.com/notional-labs/fee-abstraction/v4/x/feeabs/types"
	"github.com/spf13/cobra"
)

// NewTxCmd returns a root CLI command handler for all x/exp transaction commands.
func NewTxCmd() *cobra.Command {
	txCmd := &cobra.Command{
		Use:                        types.ModuleName,
		Short:                      "Exp transaction subcommands",
		DisableFlagParsing:         true,
		SuggestionsMinimumDistance: 2,
		RunE:                       client.ValidateCmd,
	}

	txCmd.AddCommand(NewQueryOsmosisTWAPCmd())
	txCmd.AddCommand(NewSwapOverChainCmd())

	return txCmd
}

func NewQueryOsmosisTWAPCmd() *cobra.Command {
	cmd := &cobra.Command{
		Use:  "query-osmosis-twap",
		Args: cobra.ExactArgs(0),
		RunE: func(cmd *cobra.Command, args []string) error {
			clientCtx, err := client.GetClientTxContext(cmd)
			if err != nil {
				return err
			}
			if err != nil {
				return err
			}

			msg := types.NewMsgSendQueryIbcDenomTWAP(clientCtx.GetFromAddress())
			return tx.GenerateOrBroadcastTxCLI(clientCtx, cmd.Flags(), msg)

		},
	}
	flags.AddTxFlagsToCmd(cmd)

	return cmd
}

func NewSwapOverChainCmd() *cobra.Command {
	cmd := &cobra.Command{
		Use:  "swap [ibc-denom]",
		Args: cobra.ExactArgs(1),
		RunE: func(cmd *cobra.Command, args []string) error {
			clientCtx, err := client.GetClientTxContext(cmd)
			if err != nil {
				return err
			}
			msg := types.NewMsgSwapCrossChain(clientCtx.GetFromAddress(), args[0])
			return tx.GenerateOrBroadcastTxCLI(clientCtx, cmd.Flags(), msg)

		},
	}
	flags.AddTxFlagsToCmd(cmd)

	return cmd
}

func NewFundFeeAbsModuleAccount() *cobra.Command {
	cmd := &cobra.Command{
		Use:  "fund [amount]",
		Args: cobra.ExactArgs(1),
		RunE: func(cmd *cobra.Command, args []string) error {
			clientCtx, err := client.GetClientTxContext(cmd)
			if err != nil {
				return err
			}

			coins, err := sdk.ParseCoinsNormalized(args[0])
			if err != nil {
				return err
			}

			msg := types.NewMsgFundFeeAbsModuleAccount(clientCtx.GetFromAddress(), coins)
			return tx.GenerateOrBroadcastTxCLI(clientCtx, cmd.Flags(), msg)
		},
	}
	flags.AddTxFlagsToCmd(cmd)

	return cmd
}

func NewCmdSubmitAddHostZoneProposal() *cobra.Command {
	cmd := &cobra.Command{
		Use:   "add-hostzone-config [proposal-file]",
		Args:  cobra.ExactArgs(1),
		Short: "Submit an add host zone proposal",
		Long: "Submit an add host zone proposal along with an initial deposit.\n" +
			"Please specify a IBC denom identifier you want to use as abstraction fee..\n",
		RunE: func(cmd *cobra.Command, args []string) error {
			clientCtx, err := client.GetClientTxContext(cmd)
			if err != nil {
				return err
			}
			proposal, err := ParseAddHostZoneProposalJSON(clientCtx.LegacyAmino, args[0])
			if err != nil {
				return err
			}

			from := clientCtx.GetFromAddress()
			content := types.NewAddHostZoneProposal(
				proposal.Title, proposal.Description, proposal.HostChainFeeAbsConfig,
			)

			deposit, err := sdk.ParseCoinsNormalized(proposal.Deposit)
			if err != nil {
				return err
			}

<<<<<<< HEAD
			msg, err := v1beta1.NewMsgSubmitProposal([]sdk.Msg{legacyContent}, deposit, from.String(), "", "", "")
=======
			msg, err := govv1beta1.NewMsgSubmitProposal(content, deposit, from)
>>>>>>> 1cbf0045
			if err != nil {
				return err
			}

			return tx.GenerateOrBroadcastTxCLI(clientCtx, cmd.Flags(), msg)
		},
	}

	return cmd
}

func NewCmdSubmitDeleteHostZoneProposal() *cobra.Command {
	cmd := &cobra.Command{
		Use:   "delete-hostzone-config [proposal-file]",
		Args:  cobra.ExactArgs(1),
		Short: "Submit an delete host zone proposal",
		Long: "Submit an delete host zone proposal\n" +
			"Please specify a IBC denom identifier you want to use as abstraction fee..\n",
		RunE: func(cmd *cobra.Command, args []string) error {
			clientCtx, err := client.GetClientTxContext(cmd)
			if err != nil {
				return err
			}
			proposal, err := ParseDeleteHostZoneProposalJSON(clientCtx.LegacyAmino, args[0])
			if err != nil {
				return err
			}

			from := clientCtx.GetFromAddress()
			content := types.NewDeleteHostZoneProposal(
				proposal.Title, proposal.Description, proposal.IbcDenom,
			)

			deposit, err := sdk.ParseCoinsNormalized(proposal.Deposit)
			if err != nil {
				return err
			}

			msg, err := govv1beta1.NewMsgSubmitProposal(content, deposit, from)
			if err != nil {
				return err
			}

			return tx.GenerateOrBroadcastTxCLI(clientCtx, cmd.Flags(), msg)
		},
	}

	return cmd
}

func NewCmdSubmitSetHostZoneProposal() *cobra.Command {
	cmd := &cobra.Command{
		Use:   "set-hostzone-config [proposal-file]",
		Args:  cobra.ExactArgs(1),
		Short: "Submit an change host zone proposal",
		Long: "Submit an change host zone proposal\n" +
			"Please specify a IBC denom identifier you want to use as abstraction fee..\n",
		RunE: func(cmd *cobra.Command, args []string) error {
			clientCtx, err := client.GetClientTxContext(cmd)
			if err != nil {
				return err
			}
			proposal, err := ParseSetHostZoneProposalJSON(clientCtx.LegacyAmino, args[0])
			if err != nil {
				return err
			}

			from := clientCtx.GetFromAddress()
			content := types.NewSetHostZoneProposal(
				proposal.Title, proposal.Description, proposal.HostChainFeeAbsConfig,
			)

			deposit, err := sdk.ParseCoinsNormalized(proposal.Deposit)
			if err != nil {
				return err
			}

			msg, err := govv1beta1.NewMsgSubmitProposal(content, deposit, from)
			if err != nil {
				return err
			}

			return tx.GenerateOrBroadcastTxCLI(clientCtx, cmd.Flags(), msg)
		},
	}

	return cmd
}<|MERGE_RESOLUTION|>--- conflicted
+++ resolved
@@ -2,12 +2,7 @@
 
 import (
 	sdk "github.com/cosmos/cosmos-sdk/types"
-<<<<<<< HEAD
-	govv1types "github.com/cosmos/cosmos-sdk/x/gov/types/v1"
-	"github.com/cosmos/cosmos-sdk/x/gov/types/v1beta1"
-=======
 	govv1beta1 "github.com/cosmos/cosmos-sdk/x/gov/types/v1beta1"
->>>>>>> 1cbf0045
 
 	"github.com/cosmos/cosmos-sdk/client"
 	"github.com/cosmos/cosmos-sdk/client/flags"
@@ -125,11 +120,7 @@
 				return err
 			}
 
-<<<<<<< HEAD
-			msg, err := v1beta1.NewMsgSubmitProposal([]sdk.Msg{legacyContent}, deposit, from.String(), "", "", "")
-=======
 			msg, err := govv1beta1.NewMsgSubmitProposal(content, deposit, from)
->>>>>>> 1cbf0045
 			if err != nil {
 				return err
 			}
