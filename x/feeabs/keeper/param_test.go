--- conflicted
+++ resolved
@@ -1,23 +1,5 @@
 package keeper_test
 
-<<<<<<< HEAD
-import (
-	"testing"
-)
-
-func TestGetOsmosisIBCDenomParams(t *testing.T) {
-	// app := apphelpers.Setup(t, false, 1)
-	// ctx := apphelpers.NewContextForApp(*app)
-
-	// params := feeabstypes.Params{
-	// 	OsmosisIbcDenom: "ibc/acb",
-	// }
-	// app.FeeabsKeeper.SetParams(ctx, params)
-
-	// osmosisIBCDenom := app.FeeabsKeeper.GetOsmosisIBCDenomParams(ctx)
-	// require.Equal(t, params.OsmosisIbcDenom, osmosisIBCDenom)
-}
-=======
 // func TestGetOsmosisIBCDenomParams(t *testing.T) {
 // 	app := apphelpers.Setup(t, false, 1)
 // 	ctx := apphelpers.NewContextForApp(*app)
@@ -29,5 +11,4 @@
 
 // 	osmosisIBCDenom := app.FeeabsKeeper.GetOsmosisIBCDenomParams(ctx)
 // 	require.Equal(t, params.OsmosisIbcDenom, osmosisIBCDenom)
-// }
->>>>>>> 22d45c69
+// }