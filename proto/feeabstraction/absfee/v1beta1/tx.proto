syntax = "proto3";
package feeabstraction.absfee.v1beta1;

import "gogoproto/gogo.proto";
import "google/api/annotations.proto";
import "cosmos/base/query/v1beta1/pagination.proto";
import "feeabstraction/absfee/v1beta1/params.proto";
import "feeabstraction/absfee/v1beta1/epoch.proto";
import "cosmos/base/v1beta1/coin.proto";
import "google/protobuf/timestamp.proto";

option go_package = "github.com/notional-labs/feeabstraction/v1/x/feeabs/types";

// Msg is the cosmos.group.v1 Msg service.
service Msg {
<<<<<<< HEAD
  rpc SendQueryIbcDenomTWAP(MsgSendQueryIbcDenomTWAP)
      returns (MsgSendQueryIbcDenomTWAPResponse);
  rpc SwapCrossChain(MsgSwapCrossChain) returns (MsgSwapCrossChainResponse);
=======
    rpc SendQueryIbcDenomTWAP(MsgSendQueryIbcDenomTWAP) returns (MsgSendQueryIbcDenomTWAPResponse);
    rpc SwapCrossChain(MsgSwapCrossChain) returns (MsgSwapCrossChainResponse);
    rpc FundFeeAbsModuleAccount(MsgFundFeeAbsModuleAccount) returns (MsgFundFeeAbsModuleAccountResponse);
>>>>>>> c289a7e1
}

// Msg fund module account
message MsgFundFeeAbsModuleAccount {
    string from_address = 1;
    repeated cosmos.base.v1beta1.Coin amount = 2 [
      (gogoproto.nullable)     = false,
      (gogoproto.moretags)     = "yaml:\"amount\"",
      (gogoproto.castrepeated) = "github.com/cosmos/cosmos-sdk/types.Coins"
    ];
}

message MsgFundFeeAbsModuleAccountResponse{}

// Params defines the parameters for the feeabs module.
message MsgSendQueryIbcDenomTWAP {
    string from_address = 1;
}
message MsgSendQueryIbcDenomTWAPResponse {}

// Params defines the parameters for the feeabs module.
message MsgSwapCrossChain {
  string from_address = 1;
  string ibc_denom = 2;
}
message MsgSwapCrossChainResponse {}<|MERGE_RESOLUTION|>--- conflicted
+++ resolved
@@ -13,15 +13,9 @@
 
 // Msg is the cosmos.group.v1 Msg service.
 service Msg {
-<<<<<<< HEAD
-  rpc SendQueryIbcDenomTWAP(MsgSendQueryIbcDenomTWAP)
-      returns (MsgSendQueryIbcDenomTWAPResponse);
-  rpc SwapCrossChain(MsgSwapCrossChain) returns (MsgSwapCrossChainResponse);
-=======
     rpc SendQueryIbcDenomTWAP(MsgSendQueryIbcDenomTWAP) returns (MsgSendQueryIbcDenomTWAPResponse);
     rpc SwapCrossChain(MsgSwapCrossChain) returns (MsgSwapCrossChainResponse);
     rpc FundFeeAbsModuleAccount(MsgFundFeeAbsModuleAccount) returns (MsgFundFeeAbsModuleAccountResponse);
->>>>>>> c289a7e1
 }
 
 // Msg fund module account
