--- conflicted
+++ resolved
@@ -18,17 +18,7 @@
 }
 // Params defines the parameters for the feeabs module.
 message MsgSendQueryIbcDenomTWAP {
-<<<<<<< HEAD
-  string from_address = 1;
-  string ibc_denom = 2;
-  google.protobuf.Timestamp start_time = 3 [
-    (gogoproto.nullable) = false,
-    (gogoproto.stdtime) = true,
-    (gogoproto.moretags) = "yaml:\"start_time\""
-  ];
-=======
     string from_address = 1;
->>>>>>> c56c4bef
 }
 message MsgSendQueryIbcDenomTWAPResponse {}
 
