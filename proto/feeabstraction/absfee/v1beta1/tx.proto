--- conflicted
+++ resolved
@@ -33,13 +33,8 @@
 message MsgFundFeeAbsModuleAccountResponse {}
 
 // Params defines the parameters for the feeabs module.
-<<<<<<< HEAD
 message MsgSendQueryIbcDenomTWAP { string from_address = 1; }
-=======
-message MsgSendQueryIbcDenomTWAP {
-    string from_address = 1;
-}
->>>>>>> cf4a1ce1
+
 message MsgSendQueryIbcDenomTWAPResponse {}
 
 // Params defines the parameters for the feeabs module.
