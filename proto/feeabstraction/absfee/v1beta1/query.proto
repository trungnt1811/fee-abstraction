syntax = "proto3";
package feeabstraction.absfee.v1beta1;

import "gogoproto/gogo.proto";
import "google/api/annotations.proto";
import "feeabstraction/absfee/v1beta1/params.proto";
import "feeabstraction/absfee/v1beta1/osmosisibc.proto";
import "feeabstraction/absfee/v1beta1/proposal.proto";
import "cosmos/base/v1beta1/coin.proto";

option go_package = "github.com/notional-labs/feeabstraction/v1/x/feeabs/types";

// Query defines the gRPC querier service.
service Query {
  // OsmosisSpotPrice return spot price of pair Osmo/nativeToken
  rpc OsmosisArithmeticTwap(QueryOsmosisArithmeticTwapRequest)
      returns (QueryOsmosisArithmeticTwapResponse) {
    option (google.api.http).get =
        "/fee-abstraction/feeabs/v1/osmosis-arithmetic-twap/{ibc_denom}";
  }
  // FeeabsModuleBalances return total balances of feeabs module
  rpc FeeabsModuleBalances(QueryFeeabsModuleBalacesRequest)
      returns (QueryFeeabsModuleBalacesResponse) {
    option (google.api.http).get = "/fee-abstraction/feeabs/v1/module-balances";
  }

  rpc HostChainConfig(QueryHostChainConfigRequest)
      returns (QueryHostChainConfigRespone) {
    option (google.api.http).get =
        "/fee-abstraction/feeabs/v1/host-chain-config/{ibc_denom}";
  }

  rpc AllHostChainConfig(AllQueryHostChainConfigRequest) returns (AllQueryHostChainConfigRespone) {
    option (google.api.http).get = "/fee-abstraction/feeabs/v1/all-host-chain-config";
  }}

message QueryHostChainConfigRequest { string ibc_denom = 1; }

message QueryHostChainConfigRespone {
  HostChainFeeAbsConfig host_chain_config = 1 [
    (gogoproto.moretags) = "yaml:\"host_chain_config\"",
    (gogoproto.nullable) = false
  ];
}

// QueryOsmosisSpotPriceRequest is the request type for the Query/Feeabs RPC
// method.
message QueryOsmosisArithmeticTwapRequest { string ibc_denom = 1; }

message QueryOsmosisArithmeticTwapResponse {
  string arithmetic_twap = 1 [
    (gogoproto.customtype) = "github.com/cosmos/cosmos-sdk/types.Dec",
    (gogoproto.moretags) = "yaml:\"arithmetic_twap\"",
    (gogoproto.nullable) = false
  ];
}

// QueryFeeabsModuleBalacesRequest is the request type for the Query/Feeabs RPC
// method.
message QueryFeeabsModuleBalacesRequest {}

message QueryFeeabsModuleBalacesResponse {
<<<<<<< HEAD
  repeated cosmos.base.v1beta1.Coin balances = 1 [
    (gogoproto.nullable) = false,
    (gogoproto.moretags) = "yaml:\"balances\"",
    (gogoproto.castrepeated) = "github.com/cosmos/cosmos-sdk/types.Coins"
=======
    repeated cosmos.base.v1beta1.Coin balances = 1 [
      (gogoproto.nullable)     = false,
      (gogoproto.moretags)     = "yaml:\"balances\"",
      (gogoproto.castrepeated) = "github.com/cosmos/cosmos-sdk/types.Coins"
    ];
    string address = 2;
}

message AllQueryHostChainConfigRequest {}

message AllQueryHostChainConfigRespone {
  repeated HostChainFeeAbsConfig all_host_chain_config = 1 [
    (gogoproto.moretags) = "yaml:\"all_host_chain_config\"",
    (gogoproto.nullable) = false
>>>>>>> c56c4bef
  ];
}<|MERGE_RESOLUTION|>--- conflicted
+++ resolved
@@ -60,12 +60,6 @@
 message QueryFeeabsModuleBalacesRequest {}
 
 message QueryFeeabsModuleBalacesResponse {
-<<<<<<< HEAD
-  repeated cosmos.base.v1beta1.Coin balances = 1 [
-    (gogoproto.nullable) = false,
-    (gogoproto.moretags) = "yaml:\"balances\"",
-    (gogoproto.castrepeated) = "github.com/cosmos/cosmos-sdk/types.Coins"
-=======
     repeated cosmos.base.v1beta1.Coin balances = 1 [
       (gogoproto.nullable)     = false,
       (gogoproto.moretags)     = "yaml:\"balances\"",
@@ -80,6 +74,5 @@
   repeated HostChainFeeAbsConfig all_host_chain_config = 1 [
     (gogoproto.moretags) = "yaml:\"all_host_chain_config\"",
     (gogoproto.nullable) = false
->>>>>>> c56c4bef
   ];
 }